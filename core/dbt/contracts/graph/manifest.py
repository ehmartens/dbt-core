import abc
import enum
from dataclasses import dataclass, field
from itertools import chain, islice
from multiprocessing.synchronize import Lock
from typing import (
    Dict, List, Optional, Union, Mapping, MutableMapping, Any, Set, Tuple,
    TypeVar, Callable, Iterable, Generic, cast, AbstractSet
)
from typing_extensions import Protocol
from uuid import UUID

from dbt.contracts.graph.compiled import (
    CompileResultNode, ManifestNode, NonSourceCompiledNode, GraphMemberNode
)
from dbt.contracts.graph.parsed import (
    ParsedMacro, ParsedDocumentation, ParsedNodePatch, ParsedMacroPatch,
    ParsedSourceDefinition, ParsedExposure
)
from dbt.contracts.files import SourceFile
from dbt.contracts.util import (
    BaseArtifactMetadata, MacroKey, SourceKey, ArtifactMixin, schema_version
)
from dbt.exceptions import (
    raise_duplicate_resource_name, raise_compiler_error, warn_or_error,
    raise_invalid_patch,
)
from dbt.helper_types import PathSet
from dbt.logger import GLOBAL_LOGGER as logger
from dbt.node_types import NodeType
from dbt import deprecations
from dbt import flags
from dbt import tracking
import dbt.utils

NodeEdgeMap = Dict[str, List[str]]
PackageName = str
DocName = str
RefName = str
UniqueID = str


K_T = TypeVar('K_T')
V_T = TypeVar('V_T')


class PackageAwareCache(Generic[K_T, V_T]):
    def __init__(self, manifest: 'Manifest'):
        self.storage: Dict[K_T, Dict[PackageName, UniqueID]] = {}
        self._manifest = manifest
        self.populate()

    @abc.abstractmethod
    def populate(self):
        pass

    @abc.abstractmethod
    def perform_lookup(self, unique_id: UniqueID) -> V_T:
        pass

    def find_cached_value(
        self, key: K_T, package: Optional[PackageName]
    ) -> Optional[V_T]:
        unique_id = self.find_unique_id_for_package(key, package)
        if unique_id is not None:
            return self.perform_lookup(unique_id)
        return None

    def find_unique_id_for_package(
        self, key: K_T, package: Optional[PackageName]
    ) -> Optional[UniqueID]:
        if key not in self.storage:
            return None

        pkg_dct: Mapping[PackageName, UniqueID] = self.storage[key]

        if package is None:
            if not pkg_dct:
                return None
            else:
                return next(iter(pkg_dct.values()))
        elif package in pkg_dct:
            return pkg_dct[package]
        else:
            return None


class DocCache(PackageAwareCache[DocName, ParsedDocumentation]):
    def add_doc(self, doc: ParsedDocumentation):
        if doc.name not in self.storage:
            self.storage[doc.name] = {}
        self.storage[doc.name][doc.package_name] = doc.unique_id

    def populate(self):
        for doc in self._manifest.docs.values():
            self.add_doc(doc)

    def perform_lookup(
        self, unique_id: UniqueID
    ) -> ParsedDocumentation:
        if unique_id not in self._manifest.docs:
            raise dbt.exceptions.InternalException(
                f'Doc {unique_id} found in cache but not found in manifest'
            )
        return self._manifest.docs[unique_id]


class SourceCache(PackageAwareCache[SourceKey, ParsedSourceDefinition]):
    def add_source(self, source: ParsedSourceDefinition):
        key = (source.source_name, source.name)
        if key not in self.storage:
            self.storage[key] = {}

        self.storage[key][source.package_name] = source.unique_id

    def populate(self):
        for source in self._manifest.sources.values():
            self.add_source(source)

    def perform_lookup(
        self, unique_id: UniqueID
    ) -> ParsedSourceDefinition:
        if unique_id not in self._manifest.sources:
            raise dbt.exceptions.InternalException(
                f'Source {unique_id} found in cache but not found in manifest'
            )
        return self._manifest.sources[unique_id]


class RefableCache(PackageAwareCache[RefName, ManifestNode]):
    # refables are actually unique, so the Dict[PackageName, UniqueID] will
    # only ever have exactly one value, but doing 3 dict lookups instead of 1
    # is not a big deal at all and retains consistency
    def __init__(self, manifest: 'Manifest'):
        self._cached_types = set(NodeType.refable())
        super().__init__(manifest)

    def add_node(self, node: ManifestNode):
        if node.resource_type in self._cached_types:
            if node.name not in self.storage:
                self.storage[node.name] = {}
            self.storage[node.name][node.package_name] = node.unique_id

    def populate(self):
        for node in self._manifest.nodes.values():
            self.add_node(node)

    def perform_lookup(
        self, unique_id: UniqueID
    ) -> ManifestNode:
        if unique_id not in self._manifest.nodes:
            raise dbt.exceptions.InternalException(
                f'Node {unique_id} found in cache but not found in manifest'
            )
        return self._manifest.nodes[unique_id]


def _search_packages(
    current_project: str,
    node_package: str,
    target_package: Optional[str] = None,
) -> List[Optional[str]]:
    if target_package is not None:
        return [target_package]
    elif current_project == node_package:
        return [current_project, None]
    else:
        return [current_project, node_package, None]


@dataclass
class ManifestMetadata(BaseArtifactMetadata):
    """Metadata for the manifest."""
    dbt_schema_version: str = field(
        default_factory=lambda: str(WritableManifest.dbt_schema_version)
    )
    project_id: Optional[str] = field(
        default=None,
        metadata={
            'description': 'A unique identifier for the project',
        },
    )
    user_id: Optional[UUID] = field(
        default=None,
        metadata={
            'description': 'A unique identifier for the user',
        },
    )
    send_anonymous_usage_stats: Optional[bool] = field(
        default=None,
        metadata=dict(description=(
            'Whether dbt is configured to send anonymous usage statistics'
        )),
    )
    adapter_type: Optional[str] = field(
        default=None,
        metadata=dict(description='The type name of the adapter'),
    )

    def __post_init__(self):
        if tracking.active_user is None:
            return

        if self.user_id is None:
            self.user_id = tracking.active_user.id

        if self.send_anonymous_usage_stats is None:
            self.send_anonymous_usage_stats = (
                not tracking.active_user.do_not_track
            )

    @classmethod
    def default(cls):
        return cls(
            dbt_schema_version=str(WritableManifest.dbt_schema_version),
        )


def _sort_values(dct):
    """Given a dictionary, sort each value. This makes output deterministic,
    which helps for tests.
    """
    return {k: sorted(v) for k, v in dct.items()}


def build_edges(nodes: List[ManifestNode]):
    """Build the forward and backward edges on the given list of ParsedNodes
    and return them as two separate dictionaries, each mapping unique IDs to
    lists of edges.
    """
    backward_edges: Dict[str, List[str]] = {}
    # pre-populate the forward edge dict for simplicity
    forward_edges: Dict[str, List[str]] = {n.unique_id: [] for n in nodes}
    for node in nodes:
        backward_edges[node.unique_id] = node.depends_on_nodes[:]
        for unique_id in node.depends_on_nodes:
            forward_edges[unique_id].append(node.unique_id)
    return _sort_values(forward_edges), _sort_values(backward_edges)


def _deepcopy(value):
    return value.from_dict(value.to_dict())


class Locality(enum.IntEnum):
    Core = 1
    Imported = 2
    Root = 3


class Specificity(enum.IntEnum):
    Default = 1
    Adapter = 2


@dataclass
class MacroCandidate:
    locality: Locality
    macro: ParsedMacro

    def __eq__(self, other: object) -> bool:
        if not isinstance(other, MacroCandidate):
            return NotImplemented
        return self.locality == other.locality

    def __lt__(self, other: object) -> bool:
        if not isinstance(other, MacroCandidate):
            return NotImplemented
        if self.locality < other.locality:
            return True
        if self.locality > other.locality:
            return False
        return False


@dataclass
class MaterializationCandidate(MacroCandidate):
    specificity: Specificity

    @classmethod
    def from_macro(
        cls, candidate: MacroCandidate, specificity: Specificity
    ) -> 'MaterializationCandidate':
        return cls(
            locality=candidate.locality,
            macro=candidate.macro,
            specificity=specificity,
        )

    def __eq__(self, other: object) -> bool:
        if not isinstance(other, MaterializationCandidate):
            return NotImplemented
        equal = (
            self.specificity == other.specificity and
            self.locality == other.locality
        )
        if equal:
            raise_compiler_error(
                'Found two materializations with the name {} (packages {} and '
                '{}). dbt cannot resolve this ambiguity'
                .format(self.macro.name, self.macro.package_name,
                        other.macro.package_name)
            )

        return equal

    def __lt__(self, other: object) -> bool:
        if not isinstance(other, MaterializationCandidate):
            return NotImplemented
        if self.specificity < other.specificity:
            return True
        if self.specificity > other.specificity:
            return False
        if self.locality < other.locality:
            return True
        if self.locality > other.locality:
            return False
        return False


M = TypeVar('M', bound=MacroCandidate)


class CandidateList(List[M]):
    def last(self) -> Optional[ParsedMacro]:
        if not self:
            return None
        self.sort()
        return self[-1].macro


def _get_locality(
    macro: ParsedMacro, root_project_name: str, internal_packages: Set[str]
) -> Locality:
    if macro.package_name == root_project_name:
        return Locality.Root
    elif macro.package_name in internal_packages:
        return Locality.Core
    else:
        return Locality.Imported


class Searchable(Protocol):
    resource_type: NodeType
    package_name: str

    @property
    def search_name(self) -> str:
        raise NotImplementedError('search_name not implemented')


N = TypeVar('N', bound=Searchable)


@dataclass
class NameSearcher(Generic[N]):
    name: str
    package: Optional[str]
    nodetypes: List[NodeType]

    def _matches(self, model: N) -> bool:
        """Return True if the model matches the given name, package, and type.

        If package is None, any package is allowed.
        nodetypes should be a container of NodeTypes that implements the 'in'
        operator.
        """
        if model.resource_type not in self.nodetypes:
            return False

        if self.name != model.search_name:
            return False

        return self.package is None or self.package == model.package_name

    def search(self, haystack: Iterable[N]) -> Optional[N]:
        """Find an entry in the given iterable by name."""
        for model in haystack:
            if self._matches(model):
                return model
        return None


D = TypeVar('D')


@dataclass
class Disabled(Generic[D]):
    target: D


MaybeDocumentation = Optional[ParsedDocumentation]


MaybeParsedSource = Optional[Union[
    ParsedSourceDefinition,
    Disabled[ParsedSourceDefinition],
]]


MaybeNonSource = Optional[Union[
    ManifestNode,
    Disabled[ManifestNode]
]]


T = TypeVar('T', bound=GraphMemberNode)


def _update_into(dest: MutableMapping[str, T], new_item: T):
    """Update dest to overwrite whatever is at dest[new_item.unique_id] with
    new_itme. There must be an existing value to overwrite, and they two nodes
    must have the same original file path.
    """
    unique_id = new_item.unique_id
    if unique_id not in dest:
        raise dbt.exceptions.RuntimeException(
            f'got an update_{new_item.resource_type} call with an '
            f'unrecognized {new_item.resource_type}: {new_item.unique_id}'
        )
    existing = dest[unique_id]
    if new_item.original_file_path != existing.original_file_path:
        raise dbt.exceptions.RuntimeException(
            f'cannot update a {new_item.resource_type} to have a new file '
            f'path!'
        )
    dest[unique_id] = new_item


@dataclass
class Manifest:
    """The manifest for the full graph, after parsing and during compilation.
    """
    nodes: MutableMapping[str, ManifestNode]
    sources: MutableMapping[str, ParsedSourceDefinition]
    macros: MutableMapping[str, ParsedMacro]
    docs: MutableMapping[str, ParsedDocumentation]
<<<<<<< HEAD
    reports: MutableMapping[str, ParsedReport]
=======
    exposures: MutableMapping[str, ParsedExposure]
    generated_at: datetime
>>>>>>> f6bab4ad
    disabled: List[CompileResultNode]
    files: MutableMapping[str, SourceFile]
    metadata: ManifestMetadata = field(default_factory=ManifestMetadata)
    flat_graph: Dict[str, Any] = field(default_factory=dict)
    _docs_cache: Optional[DocCache] = None
    _sources_cache: Optional[SourceCache] = None
    _refs_cache: Optional[RefableCache] = None
    _lock: Lock = field(default_factory=flags.MP_CONTEXT.Lock)

    @classmethod
    def from_macros(
        cls,
        macros: Optional[MutableMapping[str, ParsedMacro]] = None,
        files: Optional[MutableMapping[str, SourceFile]] = None,
    ) -> 'Manifest':
        if macros is None:
            macros = {}
        if files is None:
            files = {}
        return cls(
            nodes={},
            sources={},
            macros=macros,
            docs={},
<<<<<<< HEAD
            reports={},
=======
            exposures={},
            generated_at=datetime.utcnow(),
>>>>>>> f6bab4ad
            disabled=[],
            files=files,
        )

    def sync_update_node(
        self, new_node: NonSourceCompiledNode
    ) -> NonSourceCompiledNode:
        """update the node with a lock. The only time we should want to lock is
        when compiling an ephemeral ancestor of a node at runtime, because
        multiple threads could be just-in-time compiling the same ephemeral
        dependency, and we want them to have a consistent view of the manifest.

        If the existing node is not compiled, update it with the new node and
        return that. If the existing node is compiled, do not update the
        manifest and return the existing node.
        """
        with self._lock:
            existing = self.nodes[new_node.unique_id]
            if getattr(existing, 'compiled', False):
                # already compiled -> must be a NonSourceCompiledNode
                return cast(NonSourceCompiledNode, existing)
            _update_into(self.nodes, new_node)
            return new_node

    def update_exposure(self, new_exposure: ParsedExposure):
        _update_into(self.exposures, new_exposure)

    def update_node(self, new_node: ManifestNode):
        _update_into(self.nodes, new_node)

    def update_source(self, new_source: ParsedSourceDefinition):
        _update_into(self.sources, new_source)

    def build_flat_graph(self):
        """This attribute is used in context.common by each node, so we want to
        only build it once and avoid any concurrency issues around it.
        Make sure you don't call this until you're done with building your
        manifest!
        """
        self.flat_graph = {
            'nodes': {
                k: v.to_dict(omit_none=False) for k, v in self.nodes.items()
            },
            'sources': {
                k: v.to_dict(omit_none=False) for k, v in self.sources.items()
            }
        }

    def find_disabled_by_name(
        self, name: str, package: Optional[str] = None
    ) -> Optional[ManifestNode]:
        searcher: NameSearcher = NameSearcher(
            name, package, NodeType.refable()
        )
        result = searcher.search(self.disabled)
        return result

    def find_disabled_source_by_name(
        self, source_name: str, table_name: str, package: Optional[str] = None
    ) -> Optional[ParsedSourceDefinition]:
        search_name = f'{source_name}.{table_name}'
        searcher: NameSearcher = NameSearcher(
            search_name, package, [NodeType.Source]
        )
        result = searcher.search(self.disabled)
        if result is not None:
            assert isinstance(result, ParsedSourceDefinition)
        return result

    def _find_macros_by_name(
        self,
        name: str,
        root_project_name: str,
        filter: Optional[Callable[[MacroCandidate], bool]] = None
    ) -> CandidateList:
        """Find macros by their name.
        """
        # avoid an import cycle
        from dbt.adapters.factory import get_adapter_package_names
        candidates: CandidateList = CandidateList()
        packages = set(get_adapter_package_names(self.metadata.adapter_type))
        for unique_id, macro in self.macros.items():
            if macro.name != name:
                continue
            candidate = MacroCandidate(
                locality=_get_locality(macro, root_project_name, packages),
                macro=macro,
            )
            if filter is None or filter(candidate):
                candidates.append(candidate)

        return candidates

    def _materialization_candidates_for(
        self, project_name: str,
        materialization_name: str,
        adapter_type: Optional[str],
    ) -> CandidateList:

        if adapter_type is None:
            specificity = Specificity.Default
        else:
            specificity = Specificity.Adapter

        full_name = dbt.utils.get_materialization_macro_name(
            materialization_name=materialization_name,
            adapter_type=adapter_type,
            with_prefix=False,
        )
        return CandidateList(
            MaterializationCandidate.from_macro(m, specificity)
            for m in self._find_macros_by_name(full_name, project_name)
        )

    def find_macro_by_name(
        self, name: str, root_project_name: str, package: Optional[str]
    ) -> Optional[ParsedMacro]:
        """Find a macro in the graph by its name and package name, or None for
        any package. The root project name is used to determine priority:
         - locally defined macros come first
         - then imported macros
         - then macros defined in the root project
        """
        filter: Optional[Callable[[MacroCandidate], bool]] = None
        if package is not None:
            def filter(candidate: MacroCandidate) -> bool:
                return package == candidate.macro.package_name

        candidates: CandidateList = self._find_macros_by_name(
            name=name,
            root_project_name=root_project_name,
            filter=filter,
        )

        return candidates.last()

    def find_generate_macro_by_name(
        self, component: str, root_project_name: str
    ) -> Optional[ParsedMacro]:
        """
        The `generate_X_name` macros are similar to regular ones, but ignore
        imported packages.
            - if there is a `generate_{component}_name` macro in the root
              project, return it
            - return the `generate_{component}_name` macro from the 'dbt'
              internal project
        """
        def filter(candidate: MacroCandidate) -> bool:
            return candidate.locality != Locality.Imported

        candidates: CandidateList = self._find_macros_by_name(
            name=f'generate_{component}_name',
            root_project_name=root_project_name,
            # filter out imported packages
            filter=filter,
        )
        return candidates.last()

    def find_materialization_macro_by_name(
        self, project_name: str, materialization_name: str, adapter_type: str
    ) -> Optional[ParsedMacro]:
        candidates: CandidateList = CandidateList(chain.from_iterable(
            self._materialization_candidates_for(
                project_name=project_name,
                materialization_name=materialization_name,
                adapter_type=atype,
            ) for atype in (adapter_type, None)
        ))
        return candidates.last()

    def get_resource_fqns(self) -> Mapping[str, PathSet]:
        resource_fqns: Dict[str, Set[Tuple[str, ...]]] = {}
        all_resources = chain(self.nodes.values(), self.sources.values())
        for resource in all_resources:
            resource_type_plural = resource.resource_type.pluralize()
            if resource_type_plural not in resource_fqns:
                resource_fqns[resource_type_plural] = set()
            resource_fqns[resource_type_plural].add(tuple(resource.fqn))
        return resource_fqns

    def add_nodes(self, new_nodes: Mapping[str, ManifestNode]):
        """Add the given dict of new nodes to the manifest."""
        for unique_id, node in new_nodes.items():
            if unique_id in self.nodes:
                raise_duplicate_resource_name(node, self.nodes[unique_id])
            self.nodes[unique_id] = node
            # fixup the cache if it exists.
            if self._refs_cache is not None:
                if node.resource_type in NodeType.refable():
                    self._refs_cache.add_node(node)

    def patch_macros(
        self, patches: MutableMapping[MacroKey, ParsedMacroPatch]
    ) -> None:
        for macro in self.macros.values():
            key = (macro.package_name, macro.name)
            patch = patches.pop(key, None)
            if not patch:
                continue
            macro.patch(patch)

        if patches:
            for patch in patches.values():
                warn_or_error(
                    f'WARNING: Found documentation for macro "{patch.name}" '
                    f'which was not found'
                )

    def patch_nodes(
        self, patches: MutableMapping[str, ParsedNodePatch]
    ) -> None:
        """Patch nodes with the given dict of patches. Note that this consumes
        the input!
        This relies on the fact that all nodes have unique _name_ fields, not
        just unique unique_id fields.
        """
        # because we don't have any mapping from node _names_ to nodes, and we
        # only have the node name in the patch, we have to iterate over all the
        # nodes looking for matching names. We could use a NameSearcher if we
        # were ok with doing an O(n*m) search (one nodes scan per patch)
        for node in self.nodes.values():
            patch = patches.pop(node.name, None)
            if not patch:
                continue

            expected_key = node.resource_type.pluralize()
            if expected_key != patch.yaml_key:
                if patch.yaml_key == 'models':
                    deprecations.warn(
                        'models-key-mismatch',
                        patch=patch, node=node, expected_key=expected_key
                    )
                else:
                    raise_invalid_patch(
                        node, patch.yaml_key, patch.original_file_path
                    )

            node.patch(patch)

        # log debug-level warning about nodes we couldn't find
        if patches:
            for patch in patches.values():
                # since patches aren't nodes, we can't use the existing
                # target_not_found warning
                logger.debug((
                    'WARNING: Found documentation for resource "{}" which was '
                    'not found or is disabled').format(patch.name)
                )

    def get_used_schemas(self, resource_types=None):
        return frozenset({
            (node.database, node.schema) for node in
            chain(self.nodes.values(), self.sources.values())
            if not resource_types or node.resource_type in resource_types
        })

    def get_used_databases(self):
        return frozenset(
            x.database for x in
            chain(self.nodes.values(), self.sources.values())
        )

    def deepcopy(self):
        return Manifest(
            nodes={k: _deepcopy(v) for k, v in self.nodes.items()},
            sources={k: _deepcopy(v) for k, v in self.sources.items()},
            macros={k: _deepcopy(v) for k, v in self.macros.items()},
            docs={k: _deepcopy(v) for k, v in self.docs.items()},
<<<<<<< HEAD
            reports={k: _deepcopy(v) for k, v in self.reports.items()},
=======
            exposures={k: _deepcopy(v) for k, v in self.exposures.items()},
            generated_at=self.generated_at,
>>>>>>> f6bab4ad
            disabled=[_deepcopy(n) for n in self.disabled],
            metadata=self.metadata,
            files={k: _deepcopy(v) for k, v in self.files.items()},
        )

    def writable_manifest(self):
        edge_members = list(chain(
            self.nodes.values(),
            self.sources.values(),
            self.exposures.values(),
        ))
        forward_edges, backward_edges = build_edges(edge_members)

        return WritableManifest(
            nodes=self.nodes,
            sources=self.sources,
            macros=self.macros,
            docs=self.docs,
<<<<<<< HEAD
            reports=self.reports,
=======
            exposures=self.exposures,
            generated_at=self.generated_at,
>>>>>>> f6bab4ad
            metadata=self.metadata,
            disabled=self.disabled,
            child_map=forward_edges,
            parent_map=backward_edges,
        )

    def to_dict(self, omit_none=True, validate=False):
        return self.writable_manifest().to_dict(
            omit_none=omit_none, validate=validate
        )

    def write(self, path):
        self.writable_manifest().write(path)

    def expect(self, unique_id: str) -> GraphMemberNode:
        if unique_id in self.nodes:
            return self.nodes[unique_id]
        elif unique_id in self.sources:
            return self.sources[unique_id]
        elif unique_id in self.exposures:
            return self.exposures[unique_id]
        else:
            # something terrible has happened
            raise dbt.exceptions.InternalException(
                'Expected node {} not found in manifest'.format(unique_id)
            )

    @property
    def docs_cache(self) -> DocCache:
        if self._docs_cache is not None:
            return self._docs_cache
        cache = DocCache(self)
        self._docs_cache = cache
        return cache

    @property
    def source_cache(self) -> SourceCache:
        if self._sources_cache is not None:
            return self._sources_cache
        cache = SourceCache(self)
        self._sources_cache = cache
        return cache

    @property
    def refs_cache(self) -> RefableCache:
        if self._refs_cache is not None:
            return self._refs_cache
        cache = RefableCache(self)
        self._refs_cache = cache
        return cache

    def resolve_ref(
        self,
        target_model_name: str,
        target_model_package: Optional[str],
        current_project: str,
        node_package: str,
    ) -> MaybeNonSource:

        node: Optional[ManifestNode] = None
        disabled: Optional[ManifestNode] = None

        candidates = _search_packages(
            current_project, node_package, target_model_package
        )
        for pkg in candidates:
            node = self.refs_cache.find_cached_value(target_model_name, pkg)

            if node is not None and node.config.enabled:
                return node

            # it's possible that the node is disabled
            if disabled is None:
                disabled = self.find_disabled_by_name(
                    target_model_name, pkg
                )

        if disabled is not None:
            return Disabled(disabled)
        return None

    def resolve_source(
        self,
        target_source_name: str,
        target_table_name: str,
        current_project: str,
        node_package: str
    ) -> MaybeParsedSource:
        key = (target_source_name, target_table_name)
        candidates = _search_packages(current_project, node_package)

        source: Optional[ParsedSourceDefinition] = None
        disabled: Optional[ParsedSourceDefinition] = None

        for pkg in candidates:
            source = self.source_cache.find_cached_value(key, pkg)
            if source is not None and source.config.enabled:
                return source

            if disabled is None:
                disabled = self.find_disabled_source_by_name(
                    target_source_name, target_table_name, pkg
                )

        if disabled is not None:
            return Disabled(disabled)
        return None

    def resolve_doc(
        self,
        name: str,
        package: Optional[str],
        current_project: str,
        node_package: str,
    ) -> Optional[ParsedDocumentation]:
        """Resolve the given documentation. This follows the same algorithm as
        resolve_ref except the is_enabled checks are unnecessary as docs are
        always enabled.
        """
        candidates = _search_packages(
            current_project, node_package, package
        )

        for pkg in candidates:
            result = self.docs_cache.find_cached_value(name, pkg)
            if result is not None:
                return result
        return None

    def merge_from_artifact(
        self,
        other: 'WritableManifest',
        selected: AbstractSet[UniqueID],
    ) -> None:
        """Given the selected unique IDs and a writable manifest, update this
        manifest by replacing any unselected nodes with their counterpart.

        Only non-ephemeral refable nodes are examined.
        """
        refables = set(NodeType.refable())
        merged = set()
        for unique_id, node in other.nodes.items():
            if (
                node.resource_type in refables and
                not node.is_ephemeral and
                unique_id not in selected
            ):
                merged.add(unique_id)
                self.nodes[unique_id] = node.replace(deferred=True)

        # log up to 5 items
        sample = list(islice(merged, 5))
        logger.debug(
            f'Merged {len(merged)} items from state (sample: {sample})'
        )

    # provide support for copy.deepcopy() - we jsut need to avoid the lock!
    def __reduce_ex__(self, protocol):
        args = (
            self.nodes,
            self.sources,
            self.macros,
            self.docs,
<<<<<<< HEAD
            self.reports,
=======
            self.exposures,
            self.generated_at,
>>>>>>> f6bab4ad
            self.disabled,
            self.files,
            self.metadata,
            self.flat_graph,
            self._docs_cache,
            self._sources_cache,
            self._refs_cache,
        )
        return self.__class__, args


@dataclass
@schema_version('manifest', 1)
class WritableManifest(ArtifactMixin):
    nodes: Mapping[UniqueID, ManifestNode] = field(
        metadata=dict(description=(
            'The nodes defined in the dbt project and its dependencies'
        ))
    )
    sources: Mapping[UniqueID, ParsedSourceDefinition] = field(
        metadata=dict(description=(
            'The sources defined in the dbt project and its dependencies'
        ))
    )
    macros: Mapping[UniqueID, ParsedMacro] = field(
        metadata=dict(description=(
            'The macros defined in the dbt project and its dependencies'
        ))
    )
    docs: Mapping[UniqueID, ParsedDocumentation] = field(
        metadata=dict(description=(
            'The docs defined in the dbt project and its dependencies'
        ))
    )
    exposures: Mapping[UniqueID, ParsedExposure] = field(
        metadata=dict(description=(
            'The exposures defined in the dbt project and its dependencies'
        ))
    )
    disabled: Optional[List[CompileResultNode]] = field(metadata=dict(
        description='A list of the disabled nodes in the target'
    ))
    parent_map: Optional[NodeEdgeMap] = field(metadata=dict(
        description='A mapping from child nodes to their dependencies',
    ))
    child_map: Optional[NodeEdgeMap] = field(metadata=dict(
        description='A mapping from parent nodes to their dependents',
    ))
    metadata: ManifestMetadata = field(metadata=dict(
        description='Metadata about the manifest',
    ))<|MERGE_RESOLUTION|>--- conflicted
+++ resolved
@@ -1,6 +1,7 @@
 import abc
 import enum
 from dataclasses import dataclass, field
+from datetime import datetime
 from itertools import chain, islice
 from multiprocessing.synchronize import Lock
 from typing import (
@@ -435,12 +436,7 @@
     sources: MutableMapping[str, ParsedSourceDefinition]
     macros: MutableMapping[str, ParsedMacro]
     docs: MutableMapping[str, ParsedDocumentation]
-<<<<<<< HEAD
-    reports: MutableMapping[str, ParsedReport]
-=======
     exposures: MutableMapping[str, ParsedExposure]
-    generated_at: datetime
->>>>>>> f6bab4ad
     disabled: List[CompileResultNode]
     files: MutableMapping[str, SourceFile]
     metadata: ManifestMetadata = field(default_factory=ManifestMetadata)
@@ -465,12 +461,7 @@
             sources={},
             macros=macros,
             docs={},
-<<<<<<< HEAD
-            reports={},
-=======
             exposures={},
-            generated_at=datetime.utcnow(),
->>>>>>> f6bab4ad
             disabled=[],
             files=files,
         )
@@ -739,12 +730,7 @@
             sources={k: _deepcopy(v) for k, v in self.sources.items()},
             macros={k: _deepcopy(v) for k, v in self.macros.items()},
             docs={k: _deepcopy(v) for k, v in self.docs.items()},
-<<<<<<< HEAD
-            reports={k: _deepcopy(v) for k, v in self.reports.items()},
-=======
             exposures={k: _deepcopy(v) for k, v in self.exposures.items()},
-            generated_at=self.generated_at,
->>>>>>> f6bab4ad
             disabled=[_deepcopy(n) for n in self.disabled],
             metadata=self.metadata,
             files={k: _deepcopy(v) for k, v in self.files.items()},
@@ -763,12 +749,7 @@
             sources=self.sources,
             macros=self.macros,
             docs=self.docs,
-<<<<<<< HEAD
-            reports=self.reports,
-=======
             exposures=self.exposures,
-            generated_at=self.generated_at,
->>>>>>> f6bab4ad
             metadata=self.metadata,
             disabled=self.disabled,
             child_map=forward_edges,
@@ -932,12 +913,7 @@
             self.sources,
             self.macros,
             self.docs,
-<<<<<<< HEAD
-            self.reports,
-=======
             self.exposures,
-            self.generated_at,
->>>>>>> f6bab4ad
             self.disabled,
             self.files,
             self.metadata,
